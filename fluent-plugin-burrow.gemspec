# -*- encoding: utf-8 -*-
$:.push File.expand_path("../lib", __FILE__)

Gem::Specification.new do |s|
  s.name        = "fluent-plugin-burrow"
<<<<<<< HEAD
  s.description = "Extract a single key (in formats Fluent can natively understand) from an event and re-emit a new event that replaces the entire original record with that key's values."
  s.version     = "1.0"
=======
  s.version     = "1.1"
>>>>>>> 78baac75
  s.license     = "MIT"
  s.authors     = ["Tim Gunter"]
  s.email       = ["tim@vanillaforums.com"]
  s.homepage    = "https://github.com/vanilla/fluent-plugin-burrow"
  s.summary     = %q{Fluentd output filter plugin. Extract a single key (in formats Fluent can natively understand) from an event and re-emit a new event that replaces the entire original record with that key's values.}

  s.files         = `git ls-files`.split("\n")
  s.test_files    = `git ls-files -- {test,spec,features}/*`.split("\n")
  s.executables   = `git ls-files -- bin/*`.split("\n").map{ |f| File.basename(f) }
  s.require_paths = ["lib"]

  s.add_development_dependency "rake"
  s.add_runtime_dependency "fluentd"
end<|MERGE_RESOLUTION|>--- conflicted
+++ resolved
@@ -3,12 +3,8 @@
 
 Gem::Specification.new do |s|
   s.name        = "fluent-plugin-burrow"
-<<<<<<< HEAD
   s.description = "Extract a single key (in formats Fluent can natively understand) from an event and re-emit a new event that replaces the entire original record with that key's values."
-  s.version     = "1.0"
-=======
   s.version     = "1.1"
->>>>>>> 78baac75
   s.license     = "MIT"
   s.authors     = ["Tim Gunter"]
   s.email       = ["tim@vanillaforums.com"]
